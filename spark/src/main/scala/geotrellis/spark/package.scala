--- conflicted
+++ resolved
@@ -32,53 +32,28 @@
 import scala.reflect.ClassTag
 
 package object spark {
-<<<<<<< HEAD
 
-  type KeyLens[T, K] = SerializableLens[T, T, K, K]
-
-  type SpatialComponent[K] = Lens[K, SpatialKey]
-  type TemporalComponent[K] = Lens[K, TemporalKey]
-
-  implicit def toPLens[S, T, A, B](lens: SerializableLens[S, T, A, B]): PLens[S, T, A, B] =
-    lens.lens
-=======
   type ComponentLens[K, C] = PLens[K, K, C, C]
 
   type SpatialComponent[K] = KeyComponent[K, SpatialKey]
   type TemporalComponent[K] = KeyComponent[K, TemporalKey]
->>>>>>> 25ea7e87
 
   implicit class SpatialComponentWrapper[K: SpatialComponent](key: K) {
-    def _spatialComponent = implicitly[SpatialComponent[K]]
+    val _spatialComponent = implicitly[SpatialComponent[K]]
 
-<<<<<<< HEAD
-    def spatialComponent: SpatialKey = key &|-> _spatialComponent get
-
-    def updateSpatialComponent(spatialKey: SpatialKey): K =
-      key &|-> _spatialComponent set(spatialKey)
-=======
     def spatialComponent: SpatialKey = key &|-> _spatialComponent.lens get
 
     def updateSpatialComponent(spatialKey: SpatialKey): K =
       key &|-> _spatialComponent.lens set(spatialKey)
->>>>>>> 25ea7e87
   }
 
   implicit class TemporalCompenentWrapper[K: TemporalComponent](key: K) {
     val _temporalComponent = implicitly[TemporalComponent[K]]
 
-    def temporalComponent: TemporalKey =
-<<<<<<< HEAD
-      (key &|-> _temporalComponent get)
+    def temporalComponent: TemporalKey = key &|-> _temporalComponent.lens get
 
     def updateTemporalComponent(temporalKey: TemporalKey): K =
-      (key &|-> _temporalComponent set(temporalKey))
-=======
-      (key &|-> _temporalComponent.lens get)
-
-    def updateTemporalComponent(temporalKey: TemporalKey): K =
-      (key &|-> _temporalComponent.lens set(temporalKey))
->>>>>>> 25ea7e87
+      key &|-> _temporalComponent.lens set(temporalKey)
   }
 
   type TileBounds = GridBounds
