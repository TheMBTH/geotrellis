package geotrellis.spark

import scala.reflect._
import scala.util.{Failure, Success, Try}

package object io {
  implicit class TryOption[T](option: Option[T]) {
    def toTry(exception: => Throwable): Try[T] =
      option match {
        case Some(t) => Success(t)
        case None    => Failure(exception)
      }
  }

  // Custom exceptions
  class CatalogError(val message: String) extends Exception(message)

  class LayerNotFoundError(layerId: LayerId)
      extends CatalogError(s"LayerMetaData not found for layer $layerId")

<<<<<<< HEAD
  class Attribute4LayerNotFoundError(attributeName: String, layerId: LayerId)
    extends CatalogError(s"Attribute $attributeName not found for layer $layerId")

  class MultipleMatchError(layerId: LayerId)
    extends CatalogError(s"Multiple layers match id of $layerId")

  class MultipleAttributesError(attributeName: String, layerId: LayerId)
    extends CatalogError(s"Multiple attributes found for $attributeName for layer $layerId")

=======
>>>>>>> f84e4619
  class LayerExistsError(layerId: LayerId) 
      extends CatalogError(s"Layer ${layerId} already exists in the catalog")

  class LayerWriteError(layerId: LayerId, msg: String)
      extends CatalogError(s"Failed to write ${layerId}: $msg")

  class AttributeNotFoundError(attributeName: String, layerId: LayerId)
    extends CatalogError(s"Attribute $attributeName not found for layer $layerId")
   
  class TileNotFoundError(key: Any, layerId: LayerId)
    extends CatalogError(s"Tile with key $key not found for layer $layerId")

}<|MERGE_RESOLUTION|>--- conflicted
+++ resolved
@@ -18,18 +18,6 @@
   class LayerNotFoundError(layerId: LayerId)
       extends CatalogError(s"LayerMetaData not found for layer $layerId")
 
-<<<<<<< HEAD
-  class Attribute4LayerNotFoundError(attributeName: String, layerId: LayerId)
-    extends CatalogError(s"Attribute $attributeName not found for layer $layerId")
-
-  class MultipleMatchError(layerId: LayerId)
-    extends CatalogError(s"Multiple layers match id of $layerId")
-
-  class MultipleAttributesError(attributeName: String, layerId: LayerId)
-    extends CatalogError(s"Multiple attributes found for $attributeName for layer $layerId")
-
-=======
->>>>>>> f84e4619
   class LayerExistsError(layerId: LayerId) 
       extends CatalogError(s"Layer ${layerId} already exists in the catalog")
 
@@ -42,4 +30,11 @@
   class TileNotFoundError(key: Any, layerId: LayerId)
     extends CatalogError(s"Tile with key $key not found for layer $layerId")
 
+  class MultipleMatchError(layerId: LayerId)
+    extends CatalogError(s"Multiple layers match id of $layerId")
+
+  class MultipleAttributesError(attributeName: String, layerId: LayerId)
+    extends CatalogError(s"Multiple attributes found for $attributeName for layer $layerId")
+
+
 }