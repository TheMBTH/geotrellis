--- conflicted
+++ resolved
@@ -12,14 +12,7 @@
 import org.apache.spark.Logging
 import spray.json._
 import DefaultJsonProtocol._
-<<<<<<< HEAD
-import scala.util.{Success, Failure, Try}
 
-
-
-=======
-
->>>>>>> 4f627f3a
 /**
  * Accumulo Catalog Table Structure:
  *  - RowId:            $table__$layer
@@ -37,9 +30,8 @@
 
   type TableName = String
   var catalog: Map[(LayerId, TableName), LayerMetaData] = fetchAll
-<<<<<<< HEAD
 
-  def save(id: LayerId, table: TableName, metaData: LayerMetaData, clobber: Boolean): Try[Unit] = Try {
+  def save(id: LayerId, table: TableName, metaData: LayerMetaData, clobber: Boolean): Unit = {
     if (catalog.contains(id -> table)) {
       // If we want to clobber, by default Accumulo will overwrite it.
       // If not, let the user know.
@@ -68,83 +60,6 @@
   }
 
 
-  def load(layerId: LayerId): Try[(LayerMetaData, TableName)] = {
-    val candidates = catalog
-      .filterKeys( key => key._1 == layerId)
-
-    candidates.size match {
-      case 0 =>
-        Failure(new LayerNotFoundError(layerId))
-      case 1 =>
-        val (key, value) = candidates.toList.head
-        Success(value -> key._2)
-      case _ =>
-        Failure(new MultipleMatchError(layerId))
-=======
-
-  def save(id: LayerId, table: TableName, metaData: LayerMetaData, clobber: Boolean): Unit = {
-    if (catalog.contains(id -> table)) {
-      // If we want to clobber, by default Accumulo will overwrite it.
-      // If not, let the user know.
-      if (!clobber) {
-        throw new LayerExistsError(id)
-      }
->>>>>>> 4f627f3a
-    }
-  }
-
-<<<<<<< HEAD
-  def load(layerId: LayerId, table: String): Try[LayerMetaData] =
-    catalog
-      .get(layerId -> table)
-      .toTry(new LayerNotFoundError(layerId))
-
-
-  def fetchAll: Map[(LayerId, TableName), LayerMetaData] = {
-    var data: Map[(LayerId, TableName), Map[String, Value]] =
-      Map.empty.withDefaultValue(Map.empty)
-
-    connector.createScanner(catalogTable, new Authorizations()).foreach { case (key, value) =>
-      val Array(table, name) = key.getRow.toString.split("__")
-      val zoom: Int = key.getColumnFamily.toString.toInt
-      val layerId = LayerId(name, zoom)
-      val field = key.getColumnQualifier.toString
-=======
-    catalog = catalog updated ((id -> table), metaData)
-
-    val mutation = new Mutation(s"${table}__${id.name}")
-    mutation.put( //RasterMetaData
-      id.zoom.toString, "metadata", System.currentTimeMillis(),
-      new Value(metaData.rasterMetaData.toJson.compactPrint.getBytes)
-    )
-    mutation.put( //Histogram
-      id.zoom.toString, "histogram", System.currentTimeMillis(),
-      new Value(metaData.histogram.toJson.compactPrint.getBytes)
-    )
-    mutation.put( //Key ClassTag
-      id.zoom.toString, "keyClass", System.currentTimeMillis(),
-      new Value(metaData.keyClass.getBytes)
-    )
-
-    connector.write(catalogTable, mutation)
-  }
->>>>>>> 4f627f3a
-
-      val k = layerId -> table
-      data = data updated (k, data(k) updated (field, value))
-    }
-
-<<<<<<< HEAD
-    def readLayerMetaData(map: Map[String, Value]): LayerMetaData =
-      LayerMetaData(
-        keyClass =  map("keyClass").toString,
-        rasterMetaData = map("metadata").toString.parseJson.convertTo[RasterMetaData],
-        histogram = map.get("histogram").map(_.toString.parseJson.convertTo[Histogram])
-      )
-
-    data map { case (key, fieldMap) => key -> readLayerMetaData(fieldMap)}
-  }
-=======
   def load(layerId: LayerId): (LayerMetaData, TableName) = {
     val candidates = catalog
       .filterKeys( key => key._1 == layerId)
@@ -190,5 +105,4 @@
 
     data map { case (key, fieldMap) => key -> readLayerMetaData(fieldMap)}
   }
->>>>>>> 4f627f3a
 }
