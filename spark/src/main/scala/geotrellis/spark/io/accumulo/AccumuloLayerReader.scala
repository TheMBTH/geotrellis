package geotrellis.spark.io.accumulo

import geotrellis.raster.{MultiBandTile, Tile}
import geotrellis.spark.io.avro._
import geotrellis.spark.io.avro.codecs._
import geotrellis.spark.io.json._
import geotrellis.spark._
import geotrellis.spark.io.index.KeyIndex
import geotrellis.spark.io._
import org.apache.avro.Schema
import org.apache.hadoop.fs.Path
import org.apache.hadoop.io.Text
import org.apache.spark.SparkContext
import org.apache.accumulo.core.data.{Range => AccumuloRange}
import org.apache.spark.rdd.RDD
import spray.json._
import scala.reflect._

class AccumuloLayerReader[K: Boundable: AvroRecordCodec: JsonFormat: ClassTag, V: AvroRecordCodec: ClassTag, M: JsonFormat](
    val attributeStore: AttributeStore[JsonFormat],
    rddReader: BaseAccumuloRDDReader[K, V]
)(implicit sc: SparkContext)
  extends FilteringLayerReader[LayerId, K, M, RDD[(K, V)] with Metadata[M]] {

  val defaultNumPartitions = sc.defaultParallelism

  def read(id: LayerId, rasterQuery: RDDQuery[K, M], numPartitions: Int) = {
    if (!attributeStore.layerExists(id)) throw new LayerNotFoundError(id)

    val (header, metaData, keyBounds, keyIndex, writerSchema) = try {
      attributeStore.readLayerAttributes[AccumuloLayerHeader, M, KeyBounds[K], KeyIndex[K], Schema](id)
    } catch {
      case e: AttributeNotFoundError => throw new LayerReadError(id).initCause(e)
    }

    val queryKeyBounds = rasterQuery(metaData, keyBounds)

    val decompose = (bounds: KeyBounds[K]) =>
      keyIndex.indexRanges(bounds).map { case (min, max) =>
        new AccumuloRange(new Text(long2Bytes(min)), new Text(long2Bytes(max)))
      }

    val rdd = rddReader.read(header.tileTable, columnFamily(id), queryKeyBounds, decompose, Some(writerSchema))
    new ContextRDD(rdd, metaData)
  }
}

object AccumuloLayerReader {
  def apply[K: Boundable: AvroRecordCodec: JsonFormat: ClassTag, V: AvroRecordCodec: ClassTag, M: JsonFormat](instance: AccumuloInstance)
    (implicit sc: SparkContext): AccumuloLayerReader[K, V, M] =
    new AccumuloLayerReader[K, V, M] (
      AccumuloAttributeStore(instance.connector),
      new AccumuloRDDReader[K, V](instance))

  def spatial(instance: AccumuloInstance)
    (implicit sc: SparkContext) =
    new AccumuloLayerReader[SpatialKey, Tile, RasterMetaData](
      AccumuloAttributeStore(instance.connector), new AccumuloRDDReader[SpatialKey, Tile](instance))

  def spatialMultiBand(instance: AccumuloInstance)
    (implicit sc: SparkContext) =
    new AccumuloLayerReader[SpatialKey, MultiBandTile, RasterMetaData](
      AccumuloAttributeStore(instance.connector), new AccumuloRDDReader[SpatialKey, MultiBandTile](instance))
<<<<<<< HEAD
=======

  def spaceTime(instance: AccumuloInstance)
    (implicit sc: SparkContext, bridge: Bridge[(RDD[(SpaceTimeKey, Tile)], RasterMetaData), RasterRDD[SpaceTimeKey]]) =
    new AccumuloLayerReader[SpaceTimeKey, Tile, RasterMetaData, RasterRDD[SpaceTimeKey]](
      AccumuloAttributeStore(instance.connector), new AccumuloRDDReader[SpaceTimeKey, Tile](instance))

  def spaceTimeMultiBand(instance: AccumuloInstance)
    (implicit sc: SparkContext, bridge: Bridge[(RDD[(SpaceTimeKey, MultiBandTile)], RasterMetaData), MultiBandRasterRDD[SpaceTimeKey]]) =
    new AccumuloLayerReader[SpaceTimeKey, MultiBandTile, RasterMetaData,MultiBandRasterRDD[SpaceTimeKey]](
      AccumuloAttributeStore(instance.connector), new AccumuloRDDReader[SpaceTimeKey, MultiBandTile](instance))
>>>>>>> 941e52a5
}<|MERGE_RESOLUTION|>--- conflicted
+++ resolved
@@ -61,8 +61,6 @@
     (implicit sc: SparkContext) =
     new AccumuloLayerReader[SpatialKey, MultiBandTile, RasterMetaData](
       AccumuloAttributeStore(instance.connector), new AccumuloRDDReader[SpatialKey, MultiBandTile](instance))
-<<<<<<< HEAD
-=======
 
   def spaceTime(instance: AccumuloInstance)
     (implicit sc: SparkContext, bridge: Bridge[(RDD[(SpaceTimeKey, Tile)], RasterMetaData), RasterRDD[SpaceTimeKey]]) =
@@ -73,5 +71,4 @@
     (implicit sc: SparkContext, bridge: Bridge[(RDD[(SpaceTimeKey, MultiBandTile)], RasterMetaData), MultiBandRasterRDD[SpaceTimeKey]]) =
     new AccumuloLayerReader[SpaceTimeKey, MultiBandTile, RasterMetaData,MultiBandRasterRDD[SpaceTimeKey]](
       AccumuloAttributeStore(instance.connector), new AccumuloRDDReader[SpaceTimeKey, MultiBandTile](instance))
->>>>>>> 941e52a5
 }