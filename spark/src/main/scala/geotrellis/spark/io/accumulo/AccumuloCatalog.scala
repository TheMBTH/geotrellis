package geotrellis.spark.io.accumulo

import geotrellis.spark._
import geotrellis.spark.io._
import org.apache.spark.SparkContext
import scala.reflect._
import scala.util.{Failure, Success, Try}
import geotrellis.spark.op.stats._

class AccumuloCatalog(sc: SparkContext, instance: AccumuloInstance, 
  val metaDataCatalog: AccumuloMetaDataCatalog, 
  val paramsConfig: DefaultParams[String]
) extends Catalog {
  type Params = String
  type SupportedKey[K] = AccumuloDriver[K]

  def paramsFor[K: SupportedKey: ClassTag](id: LayerId): String =
    paramsConfig.paramsFor[K](id) match {
      case Some(params) => params
      case None => sys.error(s"Default Params for '$id' not found.")
    }

  def load[K: AccumuloDriver: ClassTag](id: LayerId, metaData: RasterMetaData, table: String, filters: FilterSet[K]): RasterRDD[K] = {
    val driver = implicitly[AccumuloDriver[K]]
    driver.load(sc, instance)(id, metaData, table, filters)
  }

  def save[K: SupportedKey : ClassTag](id: LayerId, table: String, rdd: RasterRDD[K], clobber: Boolean): Unit = {
    val driver = implicitly[AccumuloDriver[K]]
<<<<<<< HEAD
    driver.save(sc, instance)(id, rdd, table, clobber).get
=======
    driver.save(sc, instance)(id, rdd, table, clobber)
>>>>>>> 4f627f3a

    val metaData = LayerMetaData(
      rasterMetaData = rdd.metaData,
      keyClass = classTag[K].toString,
      histogram = Some(rdd.histogram)
    )
    metaDataCatalog.save(id, table: Params, metaData, clobber)
  }
}

object AccumuloCatalog {

  /** Use val as base in Builder pattern to make your own table mappings. */
  val BaseParamsConfig = new DefaultParams[String](Map.empty, Map.empty)

  def apply(
    sc: SparkContext,
    instance: AccumuloInstance,
    metaDataCatalog: AccumuloMetaDataCatalog,
    paramsConfig: DefaultParams[String] = BaseParamsConfig): AccumuloCatalog =

    new AccumuloCatalog(sc, instance, metaDataCatalog, paramsConfig)
}<|MERGE_RESOLUTION|>--- conflicted
+++ resolved
@@ -27,11 +27,7 @@
 
   def save[K: SupportedKey : ClassTag](id: LayerId, table: String, rdd: RasterRDD[K], clobber: Boolean): Unit = {
     val driver = implicitly[AccumuloDriver[K]]
-<<<<<<< HEAD
-    driver.save(sc, instance)(id, rdd, table, clobber).get
-=======
     driver.save(sc, instance)(id, rdd, table, clobber)
->>>>>>> 4f627f3a
 
     val metaData = LayerMetaData(
       rasterMetaData = rdd.metaData,
