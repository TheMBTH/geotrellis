/*
 * Copyright (c) 2014 DigitalGlobe.
 *
 * Licensed under the Apache License, Version 2.0 (the "License");
 * you may not use this file except in compliance with the License.
 * You may obtain a copy of the License at
 *
 * http://www.apache.org/licenses/LICENSE-2.0
 *
 * Unless required by applicable law or agreed to in writing, software
 * distributed under the License is distributed on an "AS IS" BASIS,
 * WITHOUT WARRANTIES OR CONDITIONS OF ANY KIND, either express or implied.
 * See the License for the specific language governing permissions and
 * limitations under the License.
 */

package geotrellis.spark.op.local

import geotrellis.raster._
import geotrellis.spark._
import geotrellis.spark.op._
import geotrellis.raster.op.local.Multiply
<<<<<<< HEAD
import org.apache.spark.Partitioner
=======
import org.apache.spark.rdd.RDD
>>>>>>> 629ca364

trait MultiplyTileRDDMethods[K] extends TileRDDMethods[K] {
  /** Multiply a constant value from each cell.*/
  def localMultiply(i: Int) =
    self.mapValues { r => Multiply(r, i) }

  /** Multiply a constant value from each cell.*/
  def *(i: Int) = localMultiply(i)

  /** Multiply a constant value from each cell.*/
  def *:(i: Int) = localMultiply(i)

  /** Multiply a double constant value from each cell.*/
  def localMultiply(d: Double) =
    self.mapValues { r => Multiply(r, d) }

  /** Multiply a double constant value from each cell.*/
  def *(d: Double) = localMultiply(d)

  /** Multiply a double constant value from each cell.*/
  def *:(d: Double) = localMultiply(d)

  /** Multiply the values of each cell in each raster. */
<<<<<<< HEAD
  def localMultiply(other: Self): Self = localMultiply(other, None)
  def localMultiply(other: Self, partitioner: Option[Partitioner]): Self =
    self.combineValues(other, partitioner)(Multiply.apply)

  /** Multiply the values of each cell in each raster. */
  def *(other: Self): Self = localMultiply(other, None)

  /** Multiply the values of each cell in each raster. */
  def localMultiply(others: Traversable[Self]): Self = localMultiply(others, None)
  def localMultiply(others: Traversable[Self], partitioner: Option[Partitioner]): Self =
    self.combineValues(others, partitioner)(Multiply.apply)

  /** Multiply the values of each cell in each raster. */
  def *(others: Traversable[Self]): Self = localMultiply(others, None)
=======
  def localMultiply(other: RDD[(K, Tile)]) =
    self.combineValues(other)(Multiply.apply)

  /** Multiply the values of each cell in each raster. */
  def *(other: RDD[(K, Tile)]) = localMultiply(other)

  /** Multiply the values of each cell in each raster. */
  def localMultiply(others: Traversable[RDD[(K, Tile)]]) =
    self.combineValues(others)(Multiply.apply)

  /** Multiply the values of each cell in each raster. */
  def *(others: Traversable[RDD[(K, Tile)]]) = localMultiply(others)
>>>>>>> 629ca364
}<|MERGE_RESOLUTION|>--- conflicted
+++ resolved
@@ -20,11 +20,8 @@
 import geotrellis.spark._
 import geotrellis.spark.op._
 import geotrellis.raster.op.local.Multiply
-<<<<<<< HEAD
 import org.apache.spark.Partitioner
-=======
 import org.apache.spark.rdd.RDD
->>>>>>> 629ca364
 
 trait MultiplyTileRDDMethods[K] extends TileRDDMethods[K] {
   /** Multiply a constant value from each cell.*/
@@ -48,33 +45,18 @@
   def *:(d: Double) = localMultiply(d)
 
   /** Multiply the values of each cell in each raster. */
-<<<<<<< HEAD
-  def localMultiply(other: Self): Self = localMultiply(other, None)
-  def localMultiply(other: Self, partitioner: Option[Partitioner]): Self =
+  def localMultiply(other: RDD[(K, Tile)]): RDD[(K, Tile)] = localMultiply(other, None)
+  def localMultiply(other: RDD[(K, Tile)], partitioner: Option[Partitioner]): RDD[(K, Tile)] =
     self.combineValues(other, partitioner)(Multiply.apply)
 
   /** Multiply the values of each cell in each raster. */
-  def *(other: Self): Self = localMultiply(other, None)
+  def *(other: RDD[(K, Tile)]): RDD[(K, Tile)] = localMultiply(other, None)
 
   /** Multiply the values of each cell in each raster. */
-  def localMultiply(others: Traversable[Self]): Self = localMultiply(others, None)
-  def localMultiply(others: Traversable[Self], partitioner: Option[Partitioner]): Self =
+  def localMultiply(others: Traversable[RDD[(K, Tile)]]): RDD[(K, Tile)] = localMultiply(others, None)
+  def localMultiply(others: Traversable[RDD[(K, Tile)]], partitioner: Option[Partitioner]): RDD[(K, Tile)] =
     self.combineValues(others, partitioner)(Multiply.apply)
 
   /** Multiply the values of each cell in each raster. */
-  def *(others: Traversable[Self]): Self = localMultiply(others, None)
-=======
-  def localMultiply(other: RDD[(K, Tile)]) =
-    self.combineValues(other)(Multiply.apply)
-
-  /** Multiply the values of each cell in each raster. */
-  def *(other: RDD[(K, Tile)]) = localMultiply(other)
-
-  /** Multiply the values of each cell in each raster. */
-  def localMultiply(others: Traversable[RDD[(K, Tile)]]) =
-    self.combineValues(others)(Multiply.apply)
-
-  /** Multiply the values of each cell in each raster. */
-  def *(others: Traversable[RDD[(K, Tile)]]) = localMultiply(others)
->>>>>>> 629ca364
+  def *(others: Traversable[RDD[(K, Tile)]]): RDD[(K, Tile)] = localMultiply(others)
 }