--- conflicted
+++ resolved
@@ -8,9 +8,8 @@
 import geotrellis.spark._
 import geotrellis.spark.io.avro.codecs._
 
-<<<<<<< HEAD
 class FileSpatialSpec
-    extends PersistenceSpec[SpatialKey, Tile, RasterMetaData]
+    extends PersistenceSpec[SpatialKey, Tile, RasterMetaData[SpatialKey]]
     with SpatialKeyIndexMethods
     with TestEnvironment
     with TestFiles
@@ -23,30 +22,4 @@
   lazy val reindexer = FileLayerReindexer(outputLocalPath)
   lazy val tiles = FileTileReader[SpatialKey, Tile](outputLocalPath)
   lazy val sample = AllOnesTestFile
-=======
-abstract class FileSpatialSpec
-    extends PersistenceSpec[SpatialKey, Tile, RasterMetaData[SpatialKey]]
-    with TestEnvironment
-    with TestFiles
-    with AllOnesTestTileTests {
-  lazy val reader = FileLayerReader[SpatialKey, Tile, RasterMetaData[SpatialKey]](outputLocalPath)
-  lazy val deleter = FileLayerDeleter[SpatialKey, Tile, RasterMetaData[SpatialKey]](outputLocalPath)
-  lazy val copier = FileLayerCopier[SpatialKey, Tile, RasterMetaData[SpatialKey]](outputLocalPath)
-  lazy val mover  = FileLayerMover[SpatialKey, Tile, RasterMetaData[SpatialKey]](outputLocalPath)
-  lazy val reindexer = FileLayerReindexer[SpatialKey, Tile, RasterMetaData[SpatialKey]](outputLocalPath, ZCurveKeyIndexMethod)
-  lazy val tiles = FileTileReader[SpatialKey, Tile](outputLocalPath)
-  lazy val sample = AllOnesTestFile
-}
-
-class FileSpatialRowMajorSpec extends FileSpatialSpec {
-  lazy val writer = FileLayerWriter[SpatialKey, Tile, RasterMetaData[SpatialKey]](outputLocalPath, RowMajorKeyIndexMethod)
-}
-
-class FileSpatialZCurveSpec extends FileSpatialSpec {
-  lazy val writer = FileLayerWriter[SpatialKey, Tile, RasterMetaData[SpatialKey]](outputLocalPath, ZCurveKeyIndexMethod)
-}
-
-class FileSpatialHilbertSpec extends FileSpatialSpec {
-  lazy val writer = FileLayerWriter[SpatialKey, Tile, RasterMetaData[SpatialKey]](outputLocalPath, HilbertKeyIndexMethod)
->>>>>>> 5dd0938f
 }