--- conflicted
+++ resolved
@@ -52,7 +52,6 @@
     PersistenceSpecLayerIds(layerId, deleteLayerId, copiedLayerId, movedLayerId, reindexedLayerId)
   }
 
-<<<<<<< HEAD
   for((keyIndexMethodName, keyIndexMethod: KeyIndexMethod[K]) <- keyIndexMethods) {
     describe(s"using key index method ${keyIndexMethodName}") {
       lazy val layerIds @ PersistenceSpecLayerIds(layerId, deleteLayerId, copiedLayerId, movedLayerId, reindexedLayerId) = getLayerIds(keyIndexMethodName)
@@ -130,7 +129,7 @@
         mover.move[K, V, M](movedLayerId, layerId)
       }
 
-      it("should not reindex a layer which doesn't exists") {
+      it("should not reindex a layer which doesn't exist") {
         intercept[LayerNotFoundError] {
           reindexer.reindex[K, V, M](movedLayerId, keyIndexMethods.head._2)
         }
@@ -151,11 +150,6 @@
       for(f <- additionalSpecs) {
         f(layerIds)
       }
-=======
-  it("should not reindex a layer which doesn't exist") {
-    intercept[LayerNotFoundError] {
-      reindexer.reindex(movedLayerId)
->>>>>>> 4603631b
     }
   }
 }