package geotrellis.spark.io.hadoop

import geotrellis.raster._
import geotrellis.vector._
import geotrellis.spark._
import geotrellis.spark.ingest._
import geotrellis.spark.io._
import geotrellis.spark.io.index._
import geotrellis.spark.tiling._
import geotrellis.proj4.LatLng
import geotrellis.spark.testfiles._

import org.scalatest._
import org.apache.hadoop.fs.Path
import com.github.nscala_time.time.Imports._
import spray.json.JsonFormat

import scala.reflect._

class HadoopRasterCatalogSpec extends FunSpec
    with Matchers
    with RasterRDDMatchers
    with TestEnvironment
    with TestFiles
    with OnlyIfCanRunSpark
{

  describe("HadoopRasterCatalog with SpatialKey Rasters") {
    // helper to verify filtering is working correctly
    def resolveQuery[K: JsonFormat: ClassTag](catalog: HadoopRasterCatalog, layerId: LayerId, query: RasterRDDQuery[K]) =
      query(
        catalog.attributeStore.read[HadoopLayerMetaData](layerId, "metadata").rasterMetaData,
        catalog.attributeStore.read[KeyBounds[K]](layerId, "keyBounds"))


    ifCanRunSpark {
      val catalogPath = new Path(inputHome, ("catalog-spec"))
      val fs = catalogPath.getFileSystem(sc.hadoopConfiguration)
      HdfsUtils.deletePath(catalogPath, sc.hadoopConfiguration)
      val catalog = HadoopRasterCatalog(catalogPath)

      val allOnes = new Path(inputHome, "all-ones.tif")
      val source = sc.hadoopGeoTiffRDD(allOnes)
      val layoutScheme = ZoomedLayoutScheme(512)

      var ran = false

      Ingest[ProjectedExtent, SpatialKey](source, LatLng, layoutScheme) { (onesRdd, level) =>
        ran = true

        it("should succeed saving with default Props"){
          catalog
            .writer[SpatialKey](RowMajorKeyIndexMethod)
            .write(LayerId("ones", level.zoom), onesRdd)
          assert(fs.exists(new Path(catalogPath, "ones")))
        }

        it("should know when layer exists"){
          catalog.layerExists(LayerId("ones", level.zoom)) should be (true)
          catalog.layerExists(LayerId("nope", 100)) should be (false)
        }

        it("should succeed saving with single path Props"){
          catalog
            .writer[SpatialKey](RowMajorKeyIndexMethod, "sub1")
            .write(LayerId("ones", level.zoom), onesRdd)
          assert(fs.exists(new Path(catalogPath, "sub1/ones")))
        }

        it("should succeed saving with double path Props"){
          catalog
            .writer[SpatialKey](RowMajorKeyIndexMethod, "sub1/sub2")
            .write(LayerId("ones", level.zoom), onesRdd)
          assert(fs.exists(new Path(catalogPath, "sub1/sub2/ones")))
        }

        it("should load out saved tiles") {
          val rdd = catalog.read[SpatialKey](LayerId("ones", 10))
          rdd.count should be > 0l
          rdd.map(_._1).collect().toSet shouldEqual onesRdd.map(_._1).collect().toSet
        }

        it("should succeed loading with single path Props"){
          catalog.query[SpatialKey](LayerId("ones", level.zoom)).toRDD.count should be > 0l
        }

        it("should succeed loading with double path Props"){
          catalog.query[SpatialKey](LayerId("ones", level.zoom)).toRDD.count should be > 0l
        }

        it("should load out saved tiles, but only for the right zoom"){
          intercept[LayerNotFoundError] {
            catalog.query[SpatialKey](LayerId("ones", 9)).toRDD.count()
          }
        }

        it("should filter out all but 4 tiles") {
          val layerId = LayerId("ones", 10)
          val tileBounds = GridBounds(915,612,917,613)

          val query = new RasterRDDQuery[SpatialKey].where(Intersects(tileBounds))
          val queryKeyBounds = resolveQuery(catalog, layerId, query)

          val expected = catalog
            .query[SpatialKey](layerId)
            .toRDD
            .collect.filter { case (key, _) =>
              queryKeyBounds.includeKey(key)
            }
          val filteredRdd = catalog
            .query[SpatialKey](LayerId("ones", 10))
            .where(Intersects(tileBounds))
            .toRDD

          filteredRdd.count should be (expected.size)
        }


        it("should filter out the correct keys") {
          val layerId = LayerId("ones", 10)
          val tileBounds = GridBounds(915,611,915,613)        
          val unfiltered = catalog.query[SpatialKey](layerId).toRDD
          val filtered = catalog.query[SpatialKey](layerId).where(Intersects(tileBounds)).toRDD

          val query = new RasterRDDQuery[SpatialKey].where(Intersects(tileBounds))
          val queryKeyBounds = resolveQuery(catalog, layerId, query)

          val expected = unfiltered.collect.filter { case (key, value) => 
            queryKeyBounds.includeKey(key)
          }.toMap

          val actual = filtered.collect.toMap

          actual.keys should be (expected.keys)

          for(key <- actual.keys) {
            tilesEqual(actual(key), expected(key))
          }
        }

        it("should filter out the correct keys with different grid bounds") {
          val layerId = LayerId("ones", 10)
          val tileBounds = GridBounds(915,612,917,613)
          val query = new RasterRDDQuery[SpatialKey].where(Intersects(tileBounds))
          val unfiltered = catalog.query[SpatialKey](layerId).toRDD
          val filtered = catalog.read[SpatialKey](layerId, query)

          val queryKeyBounds = resolveQuery(catalog, layerId, query)
          val expected = unfiltered.collect.filter { case (key, value) => 
            queryKeyBounds.includeKey(key)
          }.toMap

          val actual = filtered.collect.toMap

          actual.keys should be (expected.keys)

          for(key <- actual.keys) {
            tilesEqual(actual(key), expected(key))
          }
        }

        it("should be able to combine pairs via Traversable"){
          val tileBounds = GridBounds(915,611,917,616)
          val rdd1 = catalog.query[SpatialKey](LayerId("ones", 10)).where(Intersects(tileBounds)).toRDD
          val rdd2 = catalog.query[SpatialKey](LayerId("ones", 10)).where(Intersects(tileBounds)).toRDD
          val rdd3 = catalog.query[SpatialKey](LayerId("ones", 10)).where(Intersects(tileBounds)).toRDD

          val expected = rdd1.combinePairs(Seq(rdd2, rdd3)){ pairs: Traversable[(SpatialKey, Tile)] =>
            pairs.toSeq.reverse.head
          }

          val actual = Seq(rdd1, rdd2, rdd3).combinePairs { pairs: Traversable[(SpatialKey, Tile)] =>
            pairs.toSeq.reverse.head
          }

          rastersEqual(expected, actual)
        }

        it("should load one tile") {
          val key = SpatialKey(915,612)

          val unfiltered = catalog.query[SpatialKey](LayerId("ones", 10)).toRDD
          val (_, expected) = unfiltered.collect.filter { case (k, _) => k == key }.head

<<<<<<< HEAD
          val getTile = catalog.readTile[SpatialKey](LayerId("ones", 10))
=======

          val getTile = catalog.tileReader[SpatialKey](LayerId("ones", 10))
>>>>>>> f84e4619
          val actual = getTile(key)

          tilesEqual(actual, expected)
        }

        it("should allow filtering files in hadoopGeoTiffRDD") {
          val tilesDir = new Path(localFS.getWorkingDirectory,
                                  "../raster-test/data/one-month-tiles/")
          val source = sc.hadoopGeoTiffRDD(tilesDir)

          // Raises exception if the bogus file isn't properly filtered out
          Ingest[ProjectedExtent, SpatialKey](source, LatLng, layoutScheme){ (rdd, level) => {} }
        }

        it("should allow overriding tiff file extensions in hadoopGeoTiffRDD") {
          val tilesDir = new Path(localFS.getWorkingDirectory,
                                  "../raster-test/data/one-month-tiles-tiff/")
          val source = sc.hadoopGeoTiffRDD(tilesDir, ".tiff")

          // Raises exception if the ".tiff" extension override isn't provided
          Ingest[ProjectedExtent, SpatialKey](source, LatLng, layoutScheme){ (rdd, level) => {} }
        }
      }

      it("should have written and read coordinate space time tiles") {
        CoordinateSpaceTime.collect.map { case (key, tile) =>
          val value = {
            val c = key.spatialKey.col * 1000.0
            val r = key.spatialKey.row
            val t = (key.temporalKey.time.getYear - 2010) / 1000.0

            c + r + t
          }

          tile.foreachDouble { z => z should be (value.toDouble +- 0.0009999999999) }
        }
      }

      RasterRDDQueryTest.spatialTest_ones_ingested.foreach { test =>
        it(test.name){
          val rdd = catalog.read[SpatialKey](test.layerId, test.query)
          rdd.map(_._1).collect should contain theSameElementsAs test.expected
        }
      }

      it("should have ran") {
        ran should be (true)
      }

      it("ZCurveKeyIndexMethod.byYear") {
        val coordST = CoordinateSpaceTime
        catalog
          .writer[SpaceTimeKey](ZCurveKeyIndexMethod.byYear)
          .write(LayerId("coordinates", 10), coordST)
        rastersEqual(catalog.query[SpaceTimeKey](LayerId("coordinates", 10)).toRDD, coordST)        
      }

      RasterRDDQueryTest.spaceTimeTest.foreach { test =>
        it("ZCurveKeyIndexMethod.byYear: " + test.name){          
          val rdd = catalog.read[SpaceTimeKey](test.layerId, test.query)
          val found = rdd.map(_._1).collect
          info(s"missing: ${(test.expected diff found).toVector}")
          info(s"unwanted: ${(found diff test.expected).toVector}")

          found should contain theSameElementsAs test.expected
        }
      }

      it("ZCurveKeyIndexMethod.by(DateTime => Int)") {
        val coordST = CoordinateSpaceTime
        val tIndex = (x: DateTime) =>  if (x < DateTime.now) 1 else 0

        catalog
          .writer[SpaceTimeKey](ZCurveKeyIndexMethod.by(tIndex))
          .write(LayerId("coordinates", 10), coordST)

        val rdd = catalog.query[SpaceTimeKey](LayerId("coordinates", 10)).toRDD
        rastersEqual(rdd, coordST)
      }

      RasterRDDQueryTest.spaceTimeTest.foreach { test =>
        it("ZCurveKeyIndexMethod.by(DateTime => Int): " + test.name){
          val rdd = catalog.read[SpaceTimeKey](test.layerId, test.query)
          val found = rdd.map(_._1).collect()
          info(s"missing: ${(test.expected diff found).toVector}")
          info(s"unwanted: ${(found diff test.expected).toVector}")

          found should contain theSameElementsAs test.expected
        }
      }

      it("HilbertKeyIndexMethod with min, max, and resolution") {
        val coordST = CoordinateSpaceTime
        val now = DateTime.now

        catalog
          .writer[SpaceTimeKey](HilbertKeyIndexMethod(now - 20.years, now, 4))
          .write(LayerId("coordinates", 10), coordST)
        rastersEqual(catalog.query[SpaceTimeKey](LayerId("coordinates", 10)).toRDD, coordST)
      }

      RasterRDDQueryTest.spaceTimeTest.foreach { test =>
        it("HilbertKeyIndexMethod with min, max, and resolution" + test.name){
          val rdd = catalog.read[SpaceTimeKey](test.layerId, test.query)
          val found = rdd.map(_._1).collect()
          info(s"missing: ${(test.expected diff found).toVector}")
          info(s"unwanted: ${(found diff test.expected).toVector}")

          found should contain theSameElementsAs test.expected
        }
      }

      it("HilbertKeyIndexMethod with only resolution") {
        val coordST = CoordinateSpaceTime
        val now = DateTime.now

        catalog
          .writer[SpaceTimeKey](HilbertKeyIndexMethod(2))
          .write(LayerId("coordinates", 10), coordST)
        rastersEqual(catalog.query[SpaceTimeKey](LayerId("coordinates", 10)).toRDD, coordST)
      }

      RasterRDDQueryTest.spaceTimeTest.foreach { test =>
        it("HilbertKeyIndexMethod with only resolution" + test.name){
          val rdd = catalog.read[SpaceTimeKey](test.layerId, test.query)
          val found = rdd.map(_._1).collect()
          info(s"missing: ${(test.expected diff found).toVector}")
          info(s"unwanted: ${(found diff test.expected).toVector}")

          found should contain theSameElementsAs test.expected
        }
      }
    }
  }
}<|MERGE_RESOLUTION|>--- conflicted
+++ resolved
@@ -182,12 +182,8 @@
           val unfiltered = catalog.query[SpatialKey](LayerId("ones", 10)).toRDD
           val (_, expected) = unfiltered.collect.filter { case (k, _) => k == key }.head
 
-<<<<<<< HEAD
-          val getTile = catalog.readTile[SpatialKey](LayerId("ones", 10))
-=======
 
           val getTile = catalog.tileReader[SpatialKey](LayerId("ones", 10))
->>>>>>> f84e4619
           val actual = getTile(key)
 
           tilesEqual(actual, expected)
