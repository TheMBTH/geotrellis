/*
 * Copyright (c) 2014 DigitalGlobe.
 * 
 * Licensed under the Apache License, Version 2.0 (the "License");
 * you may not use this file except in compliance with the License.
 * You may obtain a copy of the License at
 * 
 * http://www.apache.org/licenses/LICENSE-2.0
 * 
 * Unless required by applicable law or agreed to in writing, software
 * distributed under the License is distributed on an "AS IS" BASIS,
 * WITHOUT WARRANTIES OR CONDITIONS OF ANY KIND, either express or implied.
 * See the License for the specific language governing permissions and
 * limitations under the License.
 */

package geotrellis.spark

import geotrellis.spark.utils.SparkUtils
import org.apache.spark.{SparkConf, SparkContext}
import org.scalatest._
import org.scalatest.BeforeAndAfterAll
import scala.util._

object OnlyIfCanRunSpark {
  lazy val _sc = Try{
    System.setProperty("spark.driver.port", "0")
    System.setProperty("spark.hostPort", "0")

<<<<<<< HEAD
    val sparkContext = SparkUtils.createLocalSparkContext("local[4]", "Test Context", new SparkConf())
=======
    val sparkContext = SparkUtils.createLocalSparkContext("local[8]", "Test Context", new SparkConf())
>>>>>>> 4f627f3a

    System.clearProperty("spark.driver.port")
    System.clearProperty("spark.hostPort")

    sparkContext
  }
}

trait OnlyIfCanRunSpark extends FunSpec with BeforeAndAfterAll {
  import OnlyIfCanRunSpark._

  implicit def sc: SparkContext = _sc.get
  
  def ifCanRunSpark(f: => Unit): Unit = {    
     _sc match {
      case Success(sc) => f
      case Failure(error) => ignore(error.getMessage) {}
    }    
  }  
}<|MERGE_RESOLUTION|>--- conflicted
+++ resolved
@@ -27,11 +27,7 @@
     System.setProperty("spark.driver.port", "0")
     System.setProperty("spark.hostPort", "0")
 
-<<<<<<< HEAD
-    val sparkContext = SparkUtils.createLocalSparkContext("local[4]", "Test Context", new SparkConf())
-=======
     val sparkContext = SparkUtils.createLocalSparkContext("local[8]", "Test Context", new SparkConf())
->>>>>>> 4f627f3a
 
     System.clearProperty("spark.driver.port")
     System.clearProperty("spark.hostPort")
