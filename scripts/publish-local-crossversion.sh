--- conflicted
+++ resolved
@@ -3,21 +3,13 @@
 ./sbt "project accumulo" +publish-local && \
 ./sbt "project cassandra" +publish-local && \
 ./sbt "project geotools" +publish-local && \
+./sbt "project geowave" +publish-local && \
 ./sbt "project hbase" +publish-local && \
 ./sbt "project macros" +publish-local && \
 ./sbt "project proj4" +publish-local && \
 ./sbt "project raster" +publish-local && \
 ./sbt "project raster-testkit" +publish-local && \
 ./sbt "project s3" +publish-local && \
-<<<<<<< HEAD
-./sbt "project accumulo" +publish-local && \
-./sbt "project cassandra" +publish-local && \
-./sbt "project hbase" +publish-local && \
-./sbt "project spark-etl" +publish-local && \
-./sbt "project geotools" +publish-local && \
-./sbt "project geowave" +publish-local && \
-=======
->>>>>>> 12ff058b
 ./sbt "project shapefile" +publish-local && \
 ./sbt "project slick" +publish-local && \
 ./sbt "project spark" +publish-local && \
