package geotrellis.raster.reproject

import geotrellis.raster._
import geotrellis.raster.interpolation._
import geotrellis.vector.Extent
import geotrellis.proj4._
import geotrellis.raster.interpolation._

import spire.syntax.cfor._

case class ReprojectOptions(method: InterpolationMethod = NearestNeighbor, errorThreshold: Double = 0.125)
object ReprojectOptions {
  val DEFAULT = ReprojectOptions()
}

object Reproject {
<<<<<<< HEAD
  def apply(tile: Tile, extent: Extent, src: CRS, dest: CRS, options: ReprojectOptions): (Tile, Extent) =
    if(src == dest) {
      (tile.toArrayTile.copy, extent)
    } else {
      val re = RasterExtent(extent, tile.cols, tile.rows)
      val cellwidth = re.cellwidth
      val cellheight = re.cellheight

      val transform = Transform(src, dest)
      val newRe @ RasterExtent(newExtent, newCellWidth, newCellHeight, newCols, newRows) =
        ReprojectRasterExtent(re, transform)

      val newTile = ArrayTile.empty(tile.cellType, newCols, newRows)

      val inverseTransform = Transform(dest, src)

      val rowTransform: RowTransform =
        if(options.errorThreshold != 0.0)
          RowTransform.approximate(inverseTransform, options.errorThreshold)
        else
          RowTransform.exact(inverseTransform)

      // The map coordinates of the destination raster
      val (topLeftX, topLeftY) = newRe.gridToMap(0,0)
      val destX = Array.ofDim[Double](newCols)
      var currX = topLeftX
      cfor(0)(_ < newCols, _ + 1) { i =>
        destX(i) = currX
        currX += newCellWidth
      }
=======
  def apply(tile: Tile, extent: Extent, src: CRS, dest: CRS, options: ReprojectOptions): (Tile, Extent) = {
    if (src == dest) return (tile, extent)

    val re = RasterExtent(extent, tile.cols, tile.rows)
    val cellwidth = re.cellwidth
    val cellheight = re.cellheight

    val transform = Transform(src, dest)
    val newRe @ RasterExtent(newExtent, newCellWidth, newCellHeight, newCols, newRows) =
      ReprojectRasterExtent(re, transform)

    val newTile = ArrayTile.empty(tile.cellType, newCols, newRows)

    val inverseTransform = Transform(dest, src)

    val rowTransform: RowTransform =
      if (options.errorThreshold != 0.0)
        RowTransform.approximate(inverseTransform, options.errorThreshold)
      else
        RowTransform.exact(inverseTransform)

    // The map coordinates of the destination raster
    val (topLeftX, topLeftY) = newRe.gridToMap(0,0)
    val destX = Array.ofDim[Double](newCols)
    var currX = topLeftX
    cfor(0)(_ < newCols, _ + 1) { i =>
      destX(i) = currX
      currX += newCellWidth
    }
>>>>>>> d06ddc30

      val destY = Array.ofDim[Double](newCols).fill(topLeftY)

<<<<<<< HEAD
      
      // The map coordinates of the source raster, transformed from the
      // destination map coordinates on each row iteration
      val srcX = Array.ofDim[Double](newCols)
      val srcY = Array.ofDim[Double](newCols)
=======

    // The map coordinates of the source raster, transformed from the
    // destination map coordinates on each row iteration
    val srcX = Array.ofDim[Double](newCols)
    val srcY = Array.ofDim[Double](newCols)
>>>>>>> d06ddc30

      val interpolation = Interpolation(options.method, tile, extent)

      if(tile.cellType.isFloatingPoint) {
        val interpolate = interpolation.interpolateDouble _
        cfor(0)(_ < newRows, _ + 1) { row =>
          // Reproject this whole row.
          rowTransform(destX, destY, srcX, srcY)
          cfor(0)(_ < newCols, _ + 1) { col =>
            val v = interpolate(srcX(col), srcY(col))
            newTile.setDouble(col, row, v)

            // Add row height for next iteration
            destY(col) -= newCellHeight
          }
        }
      } else {
        val interpolate = interpolation.interpolate _
        cfor(0)(_ < newRows, _ + 1) { row =>
          // Reproject this whole row.
          rowTransform(destX, destY, srcX, srcY)
          cfor(0)(_ < newCols, _ + 1) { col =>
            val x = srcX(col)
            val y = srcY(col)

            val v = interpolate(x, y)
            newTile.set(col, row, v)

            // Add row height for next iteration
            destY(col) -= newCellHeight
          }
        }
      }

      (newTile, newExtent)
    }

}<|MERGE_RESOLUTION|>--- conflicted
+++ resolved
@@ -14,8 +14,7 @@
 }
 
 object Reproject {
-<<<<<<< HEAD
-  def apply(tile: Tile, extent: Extent, src: CRS, dest: CRS, options: ReprojectOptions): (Tile, Extent) =
+  def apply(tile: Tile, extent: Extent, src: CRS, dest: CRS, options: ReprojectOptions): Raster(Tile, Extent) =
     if(src == dest) {
       (tile.toArrayTile.copy, extent)
     } else {
@@ -32,7 +31,7 @@
       val inverseTransform = Transform(dest, src)
 
       val rowTransform: RowTransform =
-        if(options.errorThreshold != 0.0)
+        if (options.errorThreshold != 0.0)
           RowTransform.approximate(inverseTransform, options.errorThreshold)
         else
           RowTransform.exact(inverseTransform)
@@ -45,53 +44,14 @@
         destX(i) = currX
         currX += newCellWidth
       }
-=======
-  def apply(tile: Tile, extent: Extent, src: CRS, dest: CRS, options: ReprojectOptions): (Tile, Extent) = {
-    if (src == dest) return (tile, extent)
-
-    val re = RasterExtent(extent, tile.cols, tile.rows)
-    val cellwidth = re.cellwidth
-    val cellheight = re.cellheight
-
-    val transform = Transform(src, dest)
-    val newRe @ RasterExtent(newExtent, newCellWidth, newCellHeight, newCols, newRows) =
-      ReprojectRasterExtent(re, transform)
-
-    val newTile = ArrayTile.empty(tile.cellType, newCols, newRows)
-
-    val inverseTransform = Transform(dest, src)
-
-    val rowTransform: RowTransform =
-      if (options.errorThreshold != 0.0)
-        RowTransform.approximate(inverseTransform, options.errorThreshold)
-      else
-        RowTransform.exact(inverseTransform)
-
-    // The map coordinates of the destination raster
-    val (topLeftX, topLeftY) = newRe.gridToMap(0,0)
-    val destX = Array.ofDim[Double](newCols)
-    var currX = topLeftX
-    cfor(0)(_ < newCols, _ + 1) { i =>
-      destX(i) = currX
-      currX += newCellWidth
-    }
->>>>>>> d06ddc30
 
       val destY = Array.ofDim[Double](newCols).fill(topLeftY)
 
-<<<<<<< HEAD
       
       // The map coordinates of the source raster, transformed from the
       // destination map coordinates on each row iteration
       val srcX = Array.ofDim[Double](newCols)
       val srcY = Array.ofDim[Double](newCols)
-=======
-
-    // The map coordinates of the source raster, transformed from the
-    // destination map coordinates on each row iteration
-    val srcX = Array.ofDim[Double](newCols)
-    val srcY = Array.ofDim[Double](newCols)
->>>>>>> d06ddc30
 
       val interpolation = Interpolation(options.method, tile, extent)
 
@@ -126,7 +86,6 @@
         }
       }
 
-      (newTile, newExtent)
+      Raster(newTile, newExtent)
     }
-
 }