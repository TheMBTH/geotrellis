package geotrellis.raster.io.geotiff

import geotrellis.raster._
import geotrellis.raster.resample.ResampleMethod
import geotrellis.raster.io.geotiff.compression._
import geotrellis.vector.Extent

import java.util.BitSet

import spire.syntax.cfor._

object GeoTiffMultiBandTile {
  def apply(
    compressedBytes: Array[Array[Byte]],
    decompressor: Decompressor,
    segmentLayout: GeoTiffSegmentLayout,
    compression: Compression,
    bandCount: Int,
    hasPixelInterleave: Boolean,
<<<<<<< HEAD
    cellType: CellType
  ): GeoTiffMultiBandTile =
    cellType match {
      case ct: BitCells =>
        new BitGeoTiffMultiBandTile(compressedBytes, decompressor, segmentLayout, compression, bandCount, hasPixelInterleave, ct)
      // Bytes
      case ct: ByteCells =>
        new ByteGeoTiffMultiBandTile(compressedBytes, decompressor, segmentLayout, compression, bandCount, hasPixelInterleave, ct)
      // UBytes
      case ct: UByteCells =>
        new UByteGeoTiffMultiBandTile(compressedBytes, decompressor, segmentLayout, compression, bandCount, hasPixelInterleave, ct)
      // Shorts
      case ct: ShortCells =>
        new Int16GeoTiffMultiBandTile(compressedBytes, decompressor, segmentLayout, compression, bandCount, hasPixelInterleave, ct)
      // UShorts
      case ct: UShortCells =>
        new UInt16GeoTiffMultiBandTile(compressedBytes, decompressor, segmentLayout, compression, bandCount, hasPixelInterleave, ct)
      case ct: IntCells =>
        new Int32GeoTiffMultiBandTile(compressedBytes, decompressor, segmentLayout, compression, bandCount, hasPixelInterleave, ct)
      case ct: UIntCells =>
        new UInt32GeoTiffMultiBandTile(compressedBytes, decompressor, segmentLayout, compression, bandCount, hasPixelInterleave, ct)
      case ct: FloatCells =>
        new Float32GeoTiffMultiBandTile(compressedBytes, decompressor, segmentLayout, compression, bandCount, hasPixelInterleave, ct)
      case ct: DoubleCells =>
        new Float64GeoTiffMultiBandTile(compressedBytes, decompressor, segmentLayout, compression, bandCount, hasPixelInterleave, ct)
=======
    noDataValue: Option[Double]
  ): GeoTiffMultiBandTile =
    bandType match {
      case BitBandType =>
        new BitGeoTiffMultiBandTile(compressedBytes, decompressor, segmentLayout, compression, bandCount, hasPixelInterleave, noDataValue)
      case UByteBandType    =>
        new UByteGeoTiffMultiBandTile(compressedBytes, decompressor, segmentLayout, compression, bandCount, hasPixelInterleave, noDataValue)
      case ByteBandType    =>
        new ByteGeoTiffMultiBandTile(compressedBytes, decompressor, segmentLayout, compression, bandCount, hasPixelInterleave, noDataValue)
      case UInt16BandType  =>
        new UInt16GeoTiffMultiBandTile(compressedBytes, decompressor, segmentLayout, compression, bandCount, hasPixelInterleave, noDataValue)
      case Int16BandType   =>
        new Int16GeoTiffMultiBandTile(compressedBytes, decompressor, segmentLayout, compression, bandCount, hasPixelInterleave, noDataValue)
      case UInt32BandType  =>
        new UInt32GeoTiffMultiBandTile(compressedBytes, decompressor, segmentLayout, compression, bandCount, hasPixelInterleave, noDataValue)
      case Int32BandType   =>
        new Int32GeoTiffMultiBandTile(compressedBytes, decompressor, segmentLayout, compression, bandCount, hasPixelInterleave, noDataValue)
      case Float32BandType =>
        new Float32GeoTiffMultiBandTile(compressedBytes, decompressor, segmentLayout, compression, bandCount, hasPixelInterleave, noDataValue)
      case Float64BandType =>
        new Float64GeoTiffMultiBandTile(compressedBytes, decompressor, segmentLayout, compression, bandCount, hasPixelInterleave, noDataValue)
>>>>>>> b3b859d8
    }

  /** Convert a multiband tile to a GeoTiffTile. Defaults to Striped GeoTIFF format. Only handles pixel interlacing. */
  def apply(tile: MultiBandTile): GeoTiffMultiBandTile =
    apply(tile, GeoTiffOptions.DEFAULT)

  def apply(tile: MultiBandTile, options: GeoTiffOptions): GeoTiffMultiBandTile = {
    val bandType = BandType.forCellType(tile.cellType)
    val bandCount = tile.bandCount

    val segmentLayout = GeoTiffSegmentLayout(tile.cols, tile.rows, options.storageMethod, bandType)

    val segmentCount = segmentLayout.tileLayout.layoutCols * segmentLayout.tileLayout.layoutRows
    val compressor = options.compression.createCompressor(segmentCount)

    val compressedBytes = Array.ofDim[Array[Byte]](segmentCount)

    val segmentTiles = Array.ofDim[Array[Tile]](segmentCount)
    cfor(0)(_ < bandCount, _ + 1) { bandIndex =>
      val bandTiles =
        options.storageMethod match {
          case _: Tiled => CompositeTile.split(tile.band(bandIndex), segmentLayout.tileLayout)
          case _: Striped => CompositeTile.split(tile.band(bandIndex), segmentLayout.tileLayout, extend = false)
        }

      cfor(0)(_ < segmentCount, _ + 1) { segmentIndex =>
        val bandTile = bandTiles(segmentIndex)
        if(bandIndex == 0) { segmentTiles(segmentIndex) = Array.ofDim[Tile](bandCount) }
        segmentTiles(segmentIndex)(bandIndex) = bandTile
      }
    }

    val byteCount = tile.cellType.bytes

    cfor(0)(_ < segmentCount, _ + 1) { i =>
      val tiles = segmentTiles(i)
      val cols = tiles(0).cols
      val rows = tiles(0).rows
      val segmentBytes = Array.ofDim[Byte](cols * rows * bandCount * byteCount)

      val tileBytes = Array.ofDim[Array[Byte]](bandCount)
      cfor(0)(_ < bandCount, _ + 1) { b =>
        tileBytes(b) = tiles(b).toBytes
      }

      var segmentIndex = 0
      cfor(0)(_ < cols * rows, _ + 1) { cellIndex =>
        cfor(0)(_ < bandCount, _ + 1) { bandIndex =>
          cfor(0)(_ < byteCount, _ + 1) { b =>
            val bytes = tileBytes(bandIndex)
            segmentBytes(segmentIndex) = bytes(cellIndex * byteCount + b)
            segmentIndex += 1
          }
        }
      }

      compressedBytes(i) = compressor.compress(segmentBytes, i)
    }

    apply(compressedBytes, compressor.createDecompressor, segmentLayout, options.compression, bandCount, true, tile.cellType)
  }

}

abstract class GeoTiffMultiBandTile(
  val compressedBytes: Array[Array[Byte]],
  val decompressor: Decompressor,
  val segmentLayout: GeoTiffSegmentLayout,
  val compression: Compression,
  val bandCount: Int,
  val hasPixelInterleave: Boolean
) extends MultiBandTile with GeoTiffImageData {
  val cellType: CellType
  val cols: Int = segmentLayout.totalCols
  val rows: Int = segmentLayout.totalRows

  def getSegment(i: Int): GeoTiffSegment

  val segmentCount = compressedBytes.size
  private val isTiled = segmentLayout.isTiled

  def band(bandIndex: Int): GeoTiffTile = {
    if(bandIndex >= bandCount) { throw new IllegalArgumentException(s"Band $bandIndex does not exist") }
    if(hasPixelInterleave) {
      bandType match {
        case BitBandType =>
          val compressedBandBytes = Array.ofDim[Array[Byte]](segmentCount)
          val compressor = compression.createCompressor(segmentCount)
          val bytesPerSample = bandType.bytesPerSample
          val bytesPerCell = bytesPerSample * bandCount

          cfor(0)(_ < segmentCount, _ + 1) { segmentIndex =>
            val segmentSize = segmentLayout.getSegmentSize(segmentIndex)
            val (cols, rows) =
              if(segmentLayout.isTiled) { (segmentLayout.tileLayout.tileCols, segmentLayout.tileLayout.tileRows) }
              else { segmentLayout.getSegmentDimensions(segmentIndex) }

            val paddedCols = {
              val bytesWidth = (cols + 7) / 8
              bytesWidth * 8
            }

            val resultByteCount =
              (paddedCols / 8) * rows

            val bandSegment = Array.ofDim[Byte](resultByteCount)
            val segment = getSegment(segmentIndex)

            cfor(bandIndex)(_ < segment.size, _ + bandCount) { i =>
              val j = i / bandCount

              val col = (j % cols)
              val row = (j / cols)
              val i2 = (row * paddedCols) + col

              BitArrayTile.update(bandSegment, i2, segment.getInt(i))
            }

            compressedBandBytes(segmentIndex) = compressor.compress(bandSegment, segmentIndex)
          }

          GeoTiffTile(compressedBandBytes, compressor.createDecompressor(), segmentLayout, compression, cellType)
        case _ =>
          val compressedBandBytes = Array.ofDim[Array[Byte]](segmentCount)
          val compressor = compression.createCompressor(segmentCount)
          val bytesPerSample = bandType.bytesPerSample
          val bytesPerCell = bytesPerSample * bandCount

          cfor(0)(_ < segmentCount, _ + 1) { segmentIndex =>
            val segment = getSegment(segmentIndex).bytes
            val segmentSize = segment.size
            val bandSegmentCount = segmentSize / bandCount
            val bandSegment = Array.ofDim[Byte](bandSegmentCount)

            var j = 0
            cfor(bandIndex * bytesPerSample)(_ < segmentSize, _ + bytesPerCell) { i =>
              var b = 0
              while(b < bytesPerSample) { bandSegment(j + b) = segment(i + b) ; b += 1 }
              j += bytesPerSample
            }

            compressedBandBytes(segmentIndex) = compressor.compress(bandSegment, segmentIndex)
          }

          GeoTiffTile(compressedBandBytes, compressor.createDecompressor(), segmentLayout, compression, cellType)
      }
    } else {
      val bandSegmentCount = segmentCount / bandCount
      val compressedBandBytes = Array.ofDim[Array[Byte]](bandSegmentCount)

      var start = bandSegmentCount * bandIndex
      cfor(0)(_ < bandSegmentCount, _ + 1) { i =>
        compressedBandBytes(i) = compressedBytes(i + start).clone
      }

      GeoTiffTile(compressedBandBytes, decompressor, segmentLayout, compression, cellType)
    }
  }

  def toArrayTile(): ArrayMultiBandTile =
    ArrayMultiBandTile((0 until bandCount map { band(_).toArrayTile }):_*)

  def convert(newCellType: CellType): MultiBandTile = {
    val arr = Array.ofDim[Array[Byte]](segmentCount)
    val compressor = compression.createCompressor(segmentCount)
    cfor(0)(_ < segmentCount, _ + 1) { segmentIndex =>
      val segment = getSegment(segmentIndex)
      val newBytes = segment.convert(newCellType)
      arr(segmentIndex) = compressor.compress(newBytes, segmentIndex)
    }

    GeoTiffMultiBandTile(
      arr,
      compressor.createDecompressor(),
      segmentLayout,
      compression,
      bandCount,
      hasPixelInterleave,
      cellType
    )
  }

  def mapSegments(f: (GeoTiffSegment, Int) => Array[Byte]): MultiBandTile = {
    val compressor = compression.createCompressor(segmentCount)
    val arr = Array.ofDim[Array[Byte]](segmentCount)

    cfor(0)(_ < segmentCount, _ + 1) { segmentIndex =>
      arr(segmentIndex) = compressor.compress(f(getSegment(segmentIndex), segmentIndex), segmentIndex)
    }

    GeoTiffMultiBandTile(
      arr,
      compressor.createDecompressor(),
      segmentLayout,
      compression,
      bandCount,
      hasPixelInterleave,
      cellType
    )
  }

  def map(b0: Int)(f: Int => Int): MultiBandTile =
    if(hasPixelInterleave) {
      mapSegments { (segment, _) =>
        segment.mapWithIndex { (i, z) =>
          if(i % bandCount == b0)
            f(z)
          else
            z
        }
      }
    } else {
      val bandSegmentCount = segmentCount / bandCount
      val start =  bandSegmentCount * b0

      mapSegments { (segment, segmentIndex) =>
        if(start <= segmentIndex && segmentIndex < start + bandSegmentCount) {
          segment.map(f)
        } else {
          segment.bytes
        }
      }
    }

  def mapDouble(b0: Int)(f: Double => Double): MultiBandTile =
    if(hasPixelInterleave) {
      mapSegments { (segment, _) =>
        segment.mapDoubleWithIndex { (i, z) =>
          if(i % bandCount == b0)
            f(z)
          else
            z
        }
      }
    } else {
      val bandSegmentCount = segmentCount / bandCount
      val start =  bandSegmentCount * b0

      mapSegments { (segment, segmentIndex) =>
        if(start <= segmentIndex && segmentIndex < start + bandSegmentCount) {
          segment.mapDouble(f)
        } else {
          segment.bytes
        }
      }
    }

  def map(f: (Int, Int) => Int): MultiBandTile = {
    if(hasPixelInterleave) {
      mapSegments { (segment, semgentIndex) =>
        segment.mapWithIndex { (i, z) =>
          f(i % bandCount, z)
        }
      }
    } else {
      val bandSegmentCount = segmentCount / bandCount
      mapSegments { (segment, segmentIndex) =>
        val bandIndex = segmentIndex / bandSegmentCount
        segment.map { z => f(bandIndex, z) }
      }
    }
  }

  def mapDouble(f: (Int, Double) => Double): MultiBandTile = {
    if(hasPixelInterleave) {
      mapSegments { (segment, semgentIndex) =>
        segment.mapDoubleWithIndex { (i, z) =>
          f(i % bandCount, z)
        }
      }
    } else {
      val bandSegmentCount = segmentCount / bandCount
      mapSegments { (segment, segmentIndex) =>
        val bandIndex = segmentIndex / bandSegmentCount
        segment.mapDouble { z => f(bandIndex, z) }
      }
    }
  }

  def foreach(b0: Int)(f: Int => Unit): Unit =
    _foreach(b0) { (segment, i) => f(segment.getInt(i)) }

  def foreachDouble(b0: Int)(f: Double => Unit): Unit =
    _foreach(b0) { (segment, i) => f(segment.getDouble(i)) }

  private def _foreach(b0: Int)(f: (GeoTiffSegment, Int) => Unit): Unit = {
    if(hasPixelInterleave) {
      if(isTiled) {
        cfor(0)(_ < segmentCount, _ + 1) { segmentIndex =>
          val segment = getSegment(segmentIndex)
          val segmentSize = segment.size
          val segmentTransform = segmentLayout.getSegmentTransform(segmentIndex)
          cfor(0)(_ < segmentSize, _ + 1) { i =>
            if(i % bandCount == b0) {
              val col = segmentTransform.indexToCol(i / bandCount)
              val row = segmentTransform.indexToRow(i / bandCount)
              if(col < cols && row < rows) {
                f(segment, i)
              }
            }
          }
        }
      } else {
        cfor(0)(_ < segmentCount, _ + 1) { segmentIndex =>
          val segment = getSegment(segmentIndex)
          val segmentSize = segment.size
          cfor(0)(_ < segmentSize, _ + 1) { i =>
            if(i % bandCount == b0) {
              f(segment, i)
            }
          }
        }
      }
    } else {
      val bandSegmentCount = segmentCount / bandCount
      val start =  bandSegmentCount * b0

      if(isTiled) {
        cfor(start)(_ < start + bandSegmentCount, _ + 1) { segmentIndex =>
          val segment = getSegment(segmentIndex)
          val segmentSize = segment.size
          val segmentTransform = segmentLayout.getSegmentTransform(segmentIndex % bandSegmentCount)

          cfor(0)(_ < segmentSize, _ + 1) { i =>
            val col = segmentTransform.indexToCol(i)
            val row = segmentTransform.indexToRow(i)
            if(col < cols && row < rows) {
              f(segment, i)
            }
          }
        }
      } else {
        cfor(start)(_ < start + bandSegmentCount, _ + 1) { segmentIndex =>
          val segment = getSegment(segmentIndex)
          val segmentSize = segment.size
          cfor(0)(_ < segmentSize, _ + 1) { i =>
            f(segment, i)
          }
        }
      }
    }
  }

  def foreach(f: (Int, Int) => Unit): Unit =
    _foreach { (segmentIndex, segment, i) =>
      f(segmentIndex, segment.getInt(i))
    }

  def foreachDouble(f: (Int, Double) => Unit): Unit =
    _foreach { (segmentIndex, segment, i) =>
      f(segmentIndex, segment.getDouble(i))
    }

  private def _foreach(f: (Int, GeoTiffSegment, Int) => Unit): Unit = {
    if(hasPixelInterleave) {
      if(isTiled) {
        cfor(0)(_ < segmentCount, _ + 1) { segmentIndex =>
          val segment = getSegment(segmentIndex)
          val segmentSize = segment.size
          val segmentTransform = segmentLayout.getSegmentTransform(segmentIndex)
          cfor(0)(_ < segmentSize, _ + 1) { i =>
            val col = segmentTransform.indexToCol(i / bandCount)
            val row = segmentTransform.indexToRow(i / bandCount)
            if(col < cols && row < rows) {
              f(i % bandCount, segment, i)
            }
          }
        }
      } else {
        cfor(0)(_ < segmentCount, _ + 1) { segmentIndex =>
          val segment = getSegment(segmentIndex)
          val segmentSize = segment.size
          cfor(0)(_ < segmentSize, _ + 1) { i =>
            f(i % bandCount, segment, i)
          }
        }
      }
    } else {
      val bandSegmentCount = segmentCount / bandCount
      if(isTiled) {
        cfor(0)(_ < segmentCount, _ + 1) { segmentIndex =>
          val segment = getSegment(segmentIndex)
          val segmentSize = segment.size
          val segmentTransform = segmentLayout.getSegmentTransform(segmentIndex % bandSegmentCount)
          val bandIndex = segmentIndex / bandSegmentCount

          cfor(0)(_ < segmentSize, _ + 1) { i =>
            val col = segmentTransform.indexToCol(i)
            val row = segmentTransform.indexToRow(i)
            if(col < cols && row < rows) {
              f(bandIndex, segment, i)
            }
          }
        }
      } else {
        cfor(0)(_ < segmentCount, _ + 1) { segmentIndex =>
          val segment = getSegment(segmentIndex)
          val segmentSize = segment.size
          val bandIndex = segmentIndex / bandSegmentCount

          cfor(0)(_ < segmentSize, _ + 1) { i =>
            f(bandIndex, segment, i)
          }
        }
      }
    }
  }

  override
  def combine(f: Array[Int] => Int): Tile =
    _combine(_.initValueHolder)({ segmentCombiner => segmentCombiner.placeValue _ })({ segmentCombiner =>
      { i => segmentCombiner.setFromValues(i, f) }
    })

  override
  def combineDouble(f: Array[Double] => Double): Tile =
    _combine(_.initValueHolderDouble)({ segmentCombiner => segmentCombiner.placeValueDouble _ })({ segmentCombiner =>
      { i => segmentCombiner.setFromValuesDouble(i, f) }
    })

  private def _combine(initValueHolder: SegmentCombiner => Unit)(placeValue: SegmentCombiner => (GeoTiffSegment, Int, Int) => Unit)(setFromValues: SegmentCombiner => (Int) => Unit): Tile = {
    val (arr, compressor) =
      if(hasPixelInterleave) {
        val compressor = compression.createCompressor(segmentCount)
        val arr = Array.ofDim[Array[Byte]](segmentCount)

        cfor(0)(_ < segmentCount, _ + 1) { segmentIndex =>
          val segment = getSegment(segmentIndex)
          val segmentSize = segment.size

          val segmentCombiner = createSegmentCombiner(segmentSize / bandCount)
          initValueHolder(segmentCombiner)

          var j = 0
          cfor(0)(_ < segmentSize, _ + bandCount) { i =>
            cfor(0)(_ < bandCount, _ + 1) { j =>
              placeValue(segmentCombiner)(segment, i + j, j)
            }
            setFromValues(segmentCombiner)(j)
            j += 1
          }

          arr(segmentIndex) = compressor.compress(segmentCombiner.getBytes, segmentIndex)
        }

        (arr, compressor)
      } else {
        // This path will be especially slow, since we need to load up each segment sequentially for each cell
        val bandSegmentCount = segmentCount / bandCount
        val compressor = compression.createCompressor(bandSegmentCount)
        val arr = Array.ofDim[Array[Byte]](bandSegmentCount)

        cfor(0)(_ < bandSegmentCount, _ + 1) { segmentIndex =>
          val segmentSize = getSegment(segmentIndex).size
          val segmentCombiner = createSegmentCombiner(segmentSize)
          initValueHolder(segmentCombiner)

          cfor(0)(_ < segmentSize, _ + 1) { i =>
            cfor(0)(_ < bandCount, _ + 1) { bandIndex =>
              val segment = getSegment(bandIndex * bandSegmentCount + segmentIndex)
              placeValue(segmentCombiner)(segment, i, bandIndex)
            }
            setFromValues(segmentCombiner)(i)
          }

          arr(segmentIndex) = compressor.compress(segmentCombiner.getBytes, segmentIndex)
        }

        (arr, compressor)
      }

    GeoTiffTile(
      arr,
      compressor.createDecompressor(),
      segmentLayout,
      compression,
      cellType
    )
  }

  def combine(b0: Int,b1: Int)(f: (Int, Int) => Int): Tile =
    _combine(b0: Int, b1: Int) { segmentCombiner =>
      { (targetIndex: Int, s1: GeoTiffSegment, i1: Int, s2: GeoTiffSegment, i2: Int) =>
        segmentCombiner.set(targetIndex, s1, i1, s2, i2)(f)
      }
    }

  def combineDouble(b0: Int,b1: Int)(f: (Double, Double) => Double): Tile =
    _combine(b0: Int, b1: Int) { segmentCombiner =>
      { (targetIndex: Int, s1: GeoTiffSegment, i1: Int, s2: GeoTiffSegment, i2: Int) =>
        segmentCombiner.setDouble(targetIndex, s1, i1, s2, i2)(f)
      }
    }

  private def _combine(b0: Int,b1: Int)(set: SegmentCombiner => (Int, GeoTiffSegment, Int, GeoTiffSegment, Int) => Unit): Tile = {
    assert(b0 < bandCount, s"Illegal band index: $b0 is out of range ($bandCount bands)")
    assert(b1 < bandCount, s"Illegal band index: $b1 is out of range ($bandCount bands)")
    val (arr, compressor) =
      if(hasPixelInterleave) {
        val diff = b1 - b0

        val compressor = compression.createCompressor(segmentCount)
        val arr = Array.ofDim[Array[Byte]](segmentCount)

        cfor(0)(_ < segmentCount, _ + 1) { segmentIndex =>
          val segment = getSegment(segmentIndex)
          val segmentSize = segment.size
          val segmentCombiner = createSegmentCombiner(segmentSize / bandCount)

          var j = 0
          cfor(b0)(_ < segmentSize, _ + bandCount) { i =>
            set(segmentCombiner)(j, segment, i, segment, i + diff)
            j += 1
          }

          arr(segmentIndex) = compressor.compress(segmentCombiner.getBytes, segmentIndex)
        }
        (arr, compressor)
      } else {
        val bandSegmentCount = segmentCount / bandCount
        val compressor = compression.createCompressor(bandSegmentCount)
        val arr = Array.ofDim[Array[Byte]](bandSegmentCount)

        val start0 = bandSegmentCount * b0
        val start1 = bandSegmentCount * b1
        cfor(0)(_ < bandSegmentCount, _ + 1) { segmentIndex =>
          val segment0 = getSegment(start0 + segmentIndex)
          val segment1 = getSegment(start1 + segmentIndex)
          val segmentSize0 = segment0.size
          val segmentSize1 = segment1.size
          assert(segmentSize0 == segmentSize1, "GeoTiff band segments do not match in size!")
          val segmentCombiner = createSegmentCombiner(segmentSize0)

          cfor(0)(_ < segmentSize0, _ + 1) { i =>
            set(segmentCombiner)(i, segment0, i, segment1, i)
          }

          arr(segmentIndex) = compressor.compress(segmentCombiner.getBytes, segmentIndex)
        }

        (arr, compressor)
      }

    GeoTiffTile(
      arr,
      compressor.createDecompressor(),
      segmentLayout,
      compression,
      cellType
    )
  }

  override
  def combineIntTileCombiner(combiner: IntTileCombiner3): Tile =
    _combine(combiner.b0, combiner.b1, combiner.b2) { segmentCombiner =>
      { (targetIndex: Int, s1: GeoTiffSegment, i1: Int, s2: GeoTiffSegment, i2: Int, s3: GeoTiffSegment, i3: Int) =>
        segmentCombiner.set(targetIndex, s1, i1, s2, i2, s3, i3)(combiner)
      }
    }

  override
  def combineDoubleTileCombiner(combiner: DoubleTileCombiner3): Tile =
    _combine(combiner.b0, combiner.b1, combiner.b2) { segmentCombiner =>
      { (targetIndex: Int, s1: GeoTiffSegment, i1: Int, s2: GeoTiffSegment, i2: Int, s3: GeoTiffSegment, i3: Int) =>
        segmentCombiner.setDouble(targetIndex, s1, i1, s2, i2, s3, i3)(combiner)
      }
    }

  private def _combine(b0: Int, b1: Int, b2: Int)
    (set: SegmentCombiner => (Int, GeoTiffSegment, Int, GeoTiffSegment, Int, GeoTiffSegment, Int) => Unit): Tile = {
    assert(b0 < bandCount, s"Illegal band index: $b0 is out of range ($bandCount bands)")
    assert(b1 < bandCount, s"Illegal band index: $b1 is out of range ($bandCount bands)")
    assert(b2 < bandCount, s"Illegal band index: $b2 is out of range ($bandCount bands)")

    val (arr, compressor) =
      if(hasPixelInterleave) {
        val diff1 = b1 - b0
        val diff2 = b2 - b0

        val compressor = compression.createCompressor(segmentCount)
        val arr = Array.ofDim[Array[Byte]](segmentCount)

        cfor(0)(_ < segmentCount, _ + 1) { segmentIndex =>
          val segment = getSegment(segmentIndex)
          val segmentSize = segment.size
          val segmentCombiner = createSegmentCombiner(segmentSize / bandCount)

          var j = 0
          cfor(b0)(_ < segmentSize, _ + bandCount) { i =>
            set(segmentCombiner)(j, segment, i, segment, i + diff1, segment, i + diff2)
            j += 1
          }

          arr(segmentIndex) = compressor.compress(segmentCombiner.getBytes, segmentIndex)
        }
        (arr, compressor)
      } else {
        val bandSegmentCount = segmentCount / bandCount
        val compressor = compression.createCompressor(bandSegmentCount)
        val arr = Array.ofDim[Array[Byte]](bandSegmentCount)

        val start0 = bandSegmentCount * b0
        val start1 = bandSegmentCount * b1
        val start2 = bandSegmentCount * b2
        cfor(0)(_ < bandSegmentCount, _ + 1) { segmentIndex =>
          val segment0 = getSegment(start0 + segmentIndex)
          val segment1 = getSegment(start1 + segmentIndex)
          val segment2 = getSegment(start2 + segmentIndex)
          val segmentSize = segment0.size

          val segmentCombiner = createSegmentCombiner(segmentSize)

          cfor(0)(_ < segmentSize, _ + 1) { i =>
            set(segmentCombiner)(i, segment0, i, segment1, i, segment2, i)
          }

          arr(segmentIndex) = compressor.compress(segmentCombiner.getBytes, segmentIndex)
        }

        (arr, compressor)
      }

    GeoTiffTile(
      arr,
      compressor.createDecompressor(),
      segmentLayout,
      compression,
      cellType
    )
  }

  def combineIntTileCombiner(combiner: IntTileCombiner4): Tile =
    _combine(combiner.b0, combiner.b1, combiner.b2, combiner.b3) { segmentCombiner =>
      { (targetIndex: Int, s1: GeoTiffSegment, i1: Int, s2: GeoTiffSegment, i2: Int, s3: GeoTiffSegment, i3: Int, s4: GeoTiffSegment, i4: Int) =>
        segmentCombiner.set(targetIndex, s1, i1, s2, i2, s3, i3, s4, i4)(combiner)
      }
    }

  def combineDoubleTileCombiner(combiner: DoubleTileCombiner4): Tile =
    _combine(combiner.b0, combiner.b1, combiner.b2, combiner.b3) { segmentCombiner =>
      { (targetIndex: Int, s1: GeoTiffSegment, i1: Int, s2: GeoTiffSegment, i2: Int, s3: GeoTiffSegment, i3: Int, s4: GeoTiffSegment, i4: Int) =>
        segmentCombiner.setDouble(targetIndex, s1, i1, s2, i2, s3, i3, s4, i4)(combiner)
      }
    }

  private def _combine(b0: Int, b1: Int, b2: Int, b3: Int)
    (set: SegmentCombiner => (Int, GeoTiffSegment, Int, GeoTiffSegment, Int, GeoTiffSegment, Int, GeoTiffSegment, Int) => Unit): Tile = {
    assert(b0 < bandCount, s"Illegal band index: $b0 is out of range ($bandCount bands)")
    assert(b1 < bandCount, s"Illegal band index: $b1 is out of range ($bandCount bands)")
    assert(b2 < bandCount, s"Illegal band index: $b2 is out of range ($bandCount bands)")
    assert(b3 < bandCount, s"Illegal band index: $b2 is out of range ($bandCount bands)")

    val (arr, compressor) =
      if(hasPixelInterleave) {
        val diff1 = b1 - b0
        val diff2 = b2 - b0
        val diff3 = b3 - b0

        val compressor = compression.createCompressor(segmentCount)
        val arr = Array.ofDim[Array[Byte]](segmentCount)

        cfor(0)(_ < segmentCount, _ + 1) { segmentIndex =>
          val segment = getSegment(segmentIndex)
          val segmentSize = segment.size
          val segmentCombiner = createSegmentCombiner(segmentSize / bandCount)

          var j = 0
          cfor(b0)(_ < segmentSize, _ + bandCount) { i =>
            set(segmentCombiner)(j, segment, i, segment, i + diff1, segment, i + diff2, segment, i + diff3)
            j += 1
          }

          arr(segmentIndex) = compressor.compress(segmentCombiner.getBytes, segmentIndex)
        }
        (arr, compressor)
      } else {
        val bandSegmentCount = segmentCount / bandCount
        val compressor = compression.createCompressor(bandSegmentCount)
        val arr = Array.ofDim[Array[Byte]](bandSegmentCount)

        val start0 = bandSegmentCount * b0
        val start1 = bandSegmentCount * b1
        val start2 = bandSegmentCount * b2
        val start3 = bandSegmentCount * b3
        cfor(0)(_ < bandSegmentCount, _ + 1) { segmentIndex =>
          val segment0 = getSegment(start0 + segmentIndex)
          val segment1 = getSegment(start1 + segmentIndex)
          val segment2 = getSegment(start2 + segmentIndex)
          val segment3 = getSegment(start3 + segmentIndex)
          val segmentSize = segment0.size

          val segmentCombiner = createSegmentCombiner(segmentSize)

          cfor(0)(_ < segmentSize, _ + 1) { i =>
            set(segmentCombiner)(i, segment0, i, segment1, i, segment2, i, segment3, i)
          }

          arr(segmentIndex) = compressor.compress(segmentCombiner.getBytes, segmentIndex)
        }

        (arr, compressor)
      }

    GeoTiffTile(
      arr,
      compressor.createDecompressor(),
      segmentLayout,
      compression,
      cellType
    )
  }

  /** Creates a segment combiner, which is an abstraction that allows us to generalize
    * the combine algorithms over BandType. */
  protected def createSegmentCombiner(targetSize: Int): SegmentCombiner

  /** This trait is how subclasses define the necessary pieces that allow
    * us to abstract over each of the combine functions */
  protected abstract class SegmentCombiner {

    private var valueHolder: Array[Int] = null
    private var valueHolderDouble: Array[Double] = null

    def initValueHolder(): Unit = { valueHolder = Array.ofDim[Int](bandCount) }
    def initValueHolderDouble(): Unit = { valueHolderDouble = Array.ofDim[Double](bandCount) }

    def set(targetIndex: Int, v: Int): Unit
    def setDouble(targetIndex: Int, v: Double): Unit

    def set(targetIndex: Int, s1: GeoTiffSegment, i1: Int, s2: GeoTiffSegment, i2: Int)
      (f: (Int, Int) => Int): Unit = {
      val z1 = s1.getInt(i1)
      val z2 = s2.getInt(i2)
      set(targetIndex, f(z1, z2))
    }

    def set(targetIndex: Int, s1: GeoTiffSegment, i1: Int, s2: GeoTiffSegment, i2: Int, s3: GeoTiffSegment, i3: Int)
      (combiner: IntTileCombiner3): Unit = {
      val z1 = s1.getInt(i1)
      val z2 = s2.getInt(i2)
      val z3 = s3.getInt(i3)
      set(targetIndex, combiner(z1, z2, z3))
    }

    def set(targetIndex: Int, s1: GeoTiffSegment, i1: Int, s2: GeoTiffSegment, i2: Int, s3: GeoTiffSegment, i3: Int, s4: GeoTiffSegment, i4: Int)
      (combiner: IntTileCombiner4): Unit = {
      val z1 = s1.getInt(i1)
      val z2 = s2.getInt(i2)
      val z3 = s3.getInt(i3)
      val z4 = s4.getInt(i4)
      set(targetIndex, combiner(z1, z2, z3, z4))
    }

    def setDouble(targetIndex: Int, s1: GeoTiffSegment, i1: Int, s2: GeoTiffSegment, i2: Int)
      (f: (Double, Double) => Double): Unit = {
      val z1 = s1.getDouble(i1)
      val z2 = s2.getDouble(i2)
      setDouble(targetIndex, f(z1, z2))
    }

    def setDouble(targetIndex: Int, s1: GeoTiffSegment, i1: Int, s2: GeoTiffSegment, i2: Int, s3: GeoTiffSegment, i3: Int)
      (combiner: DoubleTileCombiner3): Unit = {
      val z1 = s1.getInt(i1)
      val z2 = s2.getInt(i2)
      val z3 = s3.getInt(i3)
      setDouble(targetIndex, combiner(z1, z2, z3))
    }

    def setDouble(targetIndex: Int, s1: GeoTiffSegment, i1: Int, s2: GeoTiffSegment, i2: Int, s3: GeoTiffSegment, i3: Int, s4: GeoTiffSegment, i4: Int)
      (combiner: DoubleTileCombiner4): Unit = {
      val z1 = s1.getDouble(i1)
      val z2 = s2.getDouble(i2)
      val z3 = s3.getDouble(i3)
      val z4 = s4.getDouble(i4)
      setDouble(targetIndex, combiner(z1, z2, z3, z4))
    }

    // Used for combining all bands.
    def placeValue(segment: GeoTiffSegment, i: Int, bandIndex: Int): Unit = {
      valueHolder(bandIndex) = segment.getInt(i)
    }

    def setFromValues(targetIndex: Int, f: Array[Int] => Int): Unit = {
      set(targetIndex, f(valueHolder))
    }

    def placeValueDouble(segment: GeoTiffSegment, i: Int, bandIndex: Int): Unit = {
      valueHolderDouble(bandIndex) = segment.getDouble(i)
    }

    def setFromValuesDouble(targetIndex: Int, f: Array[Double] => Double): Unit = {
      setDouble(targetIndex, f(valueHolderDouble))
    }

    def getBytes(): Array[Byte]
  }
}<|MERGE_RESOLUTION|>--- conflicted
+++ resolved
@@ -17,22 +17,17 @@
     compression: Compression,
     bandCount: Int,
     hasPixelInterleave: Boolean,
-<<<<<<< HEAD
     cellType: CellType
   ): GeoTiffMultiBandTile =
     cellType match {
       case ct: BitCells =>
         new BitGeoTiffMultiBandTile(compressedBytes, decompressor, segmentLayout, compression, bandCount, hasPixelInterleave, ct)
-      // Bytes
       case ct: ByteCells =>
         new ByteGeoTiffMultiBandTile(compressedBytes, decompressor, segmentLayout, compression, bandCount, hasPixelInterleave, ct)
-      // UBytes
       case ct: UByteCells =>
         new UByteGeoTiffMultiBandTile(compressedBytes, decompressor, segmentLayout, compression, bandCount, hasPixelInterleave, ct)
-      // Shorts
       case ct: ShortCells =>
         new Int16GeoTiffMultiBandTile(compressedBytes, decompressor, segmentLayout, compression, bandCount, hasPixelInterleave, ct)
-      // UShorts
       case ct: UShortCells =>
         new UInt16GeoTiffMultiBandTile(compressedBytes, decompressor, segmentLayout, compression, bandCount, hasPixelInterleave, ct)
       case ct: IntCells =>
@@ -43,29 +38,6 @@
         new Float32GeoTiffMultiBandTile(compressedBytes, decompressor, segmentLayout, compression, bandCount, hasPixelInterleave, ct)
       case ct: DoubleCells =>
         new Float64GeoTiffMultiBandTile(compressedBytes, decompressor, segmentLayout, compression, bandCount, hasPixelInterleave, ct)
-=======
-    noDataValue: Option[Double]
-  ): GeoTiffMultiBandTile =
-    bandType match {
-      case BitBandType =>
-        new BitGeoTiffMultiBandTile(compressedBytes, decompressor, segmentLayout, compression, bandCount, hasPixelInterleave, noDataValue)
-      case UByteBandType    =>
-        new UByteGeoTiffMultiBandTile(compressedBytes, decompressor, segmentLayout, compression, bandCount, hasPixelInterleave, noDataValue)
-      case ByteBandType    =>
-        new ByteGeoTiffMultiBandTile(compressedBytes, decompressor, segmentLayout, compression, bandCount, hasPixelInterleave, noDataValue)
-      case UInt16BandType  =>
-        new UInt16GeoTiffMultiBandTile(compressedBytes, decompressor, segmentLayout, compression, bandCount, hasPixelInterleave, noDataValue)
-      case Int16BandType   =>
-        new Int16GeoTiffMultiBandTile(compressedBytes, decompressor, segmentLayout, compression, bandCount, hasPixelInterleave, noDataValue)
-      case UInt32BandType  =>
-        new UInt32GeoTiffMultiBandTile(compressedBytes, decompressor, segmentLayout, compression, bandCount, hasPixelInterleave, noDataValue)
-      case Int32BandType   =>
-        new Int32GeoTiffMultiBandTile(compressedBytes, decompressor, segmentLayout, compression, bandCount, hasPixelInterleave, noDataValue)
-      case Float32BandType =>
-        new Float32GeoTiffMultiBandTile(compressedBytes, decompressor, segmentLayout, compression, bandCount, hasPixelInterleave, noDataValue)
-      case Float64BandType =>
-        new Float64GeoTiffMultiBandTile(compressedBytes, decompressor, segmentLayout, compression, bandCount, hasPixelInterleave, noDataValue)
->>>>>>> b3b859d8
     }
 
   /** Convert a multiband tile to a GeoTiffTile. Defaults to Striped GeoTIFF format. Only handles pixel interlacing. */
