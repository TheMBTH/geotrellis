/*
 * Copyright (c) 2014 Azavea.
 *
 * Licensed under the Apache License, Version 2.0 (the "License");
 * you may not use this file except in compliance with the License.
 * You may obtain a copy of the License at
 *
 * http://www.apache.org/licenses/LICENSE-2.0
 *
 * Unless required by applicable law or agreed to in writing, software
 * distributed under the License is distributed on an "AS IS" BASIS,
 * WITHOUT WARRANTIES OR CONDITIONS OF ANY KIND, either express or implied.
 * See the License for the specific language governing permissions and
 * limitations under the License.
 */

package geotrellis.raster

import geotrellis.raster.interpolation.InterpolationMethod
import geotrellis.vector.Extent

import spire.syntax.cfor._

object ArrayTile {
  def alloc(t: CellType, cols: Int, rows: Int): MutableArrayTile =
    t match {
      case TypeBit    => BitArrayTile.ofDim(cols, rows)
      case TypeByte   => ByteArrayTile.ofDim(cols, rows)
      case TypeShort  => ShortArrayTile.ofDim(cols, rows)
      case TypeInt    => IntArrayTile.ofDim(cols, rows)
      case TypeFloat  => FloatArrayTile.ofDim(cols, rows)
      case TypeDouble => DoubleArrayTile.ofDim(cols, rows)
    }

  def empty(t: CellType, cols: Int, rows: Int): MutableArrayTile =
    t match {
      case TypeBit    => BitArrayTile.empty(cols, rows)
      case TypeByte   => ByteArrayTile.empty(cols, rows)
      case TypeShort  => ShortArrayTile.empty(cols, rows)
      case TypeInt    => IntArrayTile.empty(cols, rows)
      case TypeFloat  => FloatArrayTile.empty(cols, rows)
      case TypeDouble => DoubleArrayTile.empty(cols, rows)
    }

  def fromBytes(bytes: Array[Byte], t: CellType, cols: Int, rows: Int): MutableArrayTile =
    t match {
      case TypeBit    => BitArrayTile.fromBytes(bytes, cols, rows)
      case TypeByte   => ByteArrayTile.fromBytes(bytes, cols, rows)
      case TypeShort  => ShortArrayTile.fromBytes(bytes, cols, rows)
      case TypeInt    => IntArrayTile.fromBytes(bytes, cols, rows)
      case TypeFloat  => FloatArrayTile.fromBytes(bytes, cols, rows)
      case TypeDouble => DoubleArrayTile.fromBytes(bytes, cols, rows)
    }

  def fromBytes(bytes: Array[Byte], t: CellType, cols: Int, rows: Int, replaceNoData: Double): MutableArrayTile =
    t match {
      case TypeBit    => BitArrayTile.fromBytes(bytes, cols, rows, if(replaceNoData == 0) 0 else 1)
      case TypeByte   => ByteArrayTile.fromBytes(bytes, cols, rows, replaceNoData.toByte)
      case TypeShort  => ShortArrayTile.fromBytes(bytes, cols, rows, replaceNoData.toShort)
      case TypeInt    => IntArrayTile.fromBytes(bytes, cols, rows, replaceNoData.toInt)
      case TypeFloat  => FloatArrayTile.fromBytes(bytes, cols, rows, replaceNoData.toFloat)
      case TypeDouble => DoubleArrayTile.fromBytes(bytes, cols, rows, replaceNoData)
    }

  def apply(arr: Array[Byte], cols: Int, rows: Int) = ByteArrayTile(arr, cols, rows)
  def apply(arr: Array[Short], cols: Int, rows: Int) = ShortArrayTile(arr, cols, rows)
  def apply(arr: Array[Int], cols: Int, rows: Int) = IntArrayTile(arr, cols, rows)
  def apply(arr: Array[Float], cols: Int, rows: Int) = FloatArrayTile(arr, cols, rows)
  def apply(arr: Array[Double], cols: Int, rows: Int) = DoubleArrayTile(arr, cols, rows)
}

/**
 * ArrayTile provides access and update to the grid data of a raster.
 *
 * Designed to be a near drop-in replacement for Array in many cases.
 */
trait ArrayTile extends Tile with Serializable {
  def toArrayTile = this

  /**
   * Map each cell in the given raster to a new one, using the given function.
   */
  def map(f: Int=>Int): Tile = {
    val output = ArrayTile.alloc(cellType, cols, rows)
    var i = 0
    val len = size
    while (i < len) {
      output(i) = f(apply(i))
      i += 1
    }
    output
  }

  /**
   * Combine two ArrayTile's cells into new cells using the given integer
   * function. For every (x, y) cell coordinate, get each ArrayTile's integer
   * value, map them to a new value, and assign it to the output's (x, y) cell.
   */
  def combine(other: ArrayTile)(f: (Int, Int) => Int): ArrayTile = {
    (this, other).assertEqualDimensions

    val output = ArrayTile.alloc(cellType.union(other.cellType), cols, rows)
    var i = 0
    val len = size
    while (i < len) {
      output(i) = f(apply(i), other(i))
      i += 1
    }
    output
  }

  def combine(other: Tile)(f: (Int, Int) => Int): Tile = {
    other match {
      case ar: ArrayTile =>
        combine(ar)(f)
      case ct: ConstantTile =>
        ct.combine(this)(f)
      case ct: CompositeTile =>
        ct.combine(this)((z1, z2)=>f(z2, z1))
    }
  }


  /**
   * Map each cell in the given raster to a new one, using the given function.
   */
  def mapDouble(f: Double => Double): Tile = {
    val len = size
    val tile = ArrayTile.alloc(cellType, cols, rows)
    var i = 0
    while (i < len) {
      tile.updateDouble(i, f(applyDouble(i)))
      i += 1
    }
    tile
  }

  /**
   * Combine two ArrayTile's cells into new cells using the given double
   * function. For every (x, y) cell coordinate, get each ArrayTile's double
   * value, map them to a new value, and assign it to the output's (x, y) cell.
   */
  def combineDouble(other: ArrayTile)(f: (Double, Double) => Double): ArrayTile = {
    (this, other).assertEqualDimensions

    val output = ArrayTile.alloc(cellType.union(other.cellType), cols, rows)
    var i = 0
    val len = size
    while (i < len) {
      output.updateDouble(i, f(applyDouble(i), other.applyDouble(i)))
      i += 1
    }
    output
  }

  def combineDouble(other: Tile)(f: (Double, Double) => Double): Tile = {
    other match {
      case ar: ArrayTile =>
        combineDouble(ar)(f)
      case ct: ConstantTile =>
        ct.combineDouble(this)(f)
      case ct: CompositeTile =>
        ct.combineDouble(this)((z1, z2) => f(z2, z1))
    }
  }

  override def equals(other: Any): Boolean = other match {
    case r: ArrayTile => {
      if (r == null) return false
      val len = size
      if (len != r.size) return false
      var i = 0
      while (i < len) {
        if (apply(i) != r(i)) return false
        i += 1
      }
      true
    }
    case _ => false
  }

  def apply(i: Int): Int
  def applyDouble(i: Int): Double

  def get(col: Int, row: Int) = apply(row * cols + col)
  def getDouble(col: Int, row: Int) = applyDouble(row * cols + col)

  def copy: ArrayTile

  def toList = toArray.toList
  def toListDouble = toArrayDouble.toList

  def toArray: Array[Int] = {
    val len = size
    val arr = Array.ofDim[Int](len)
    var i = 0
    while (i < len) {
      arr(i) = apply(i)
      i += 1
    }
    arr
  }

  def toArrayDouble: Array[Double] = {
    val len = size
    val arr = Array.ofDim[Double](len)
    var i = 0
    while (i < len) {
      arr(i) = applyDouble(i)
      i += 1
    }
    arr
  }

  def toBytes: Array[Byte]

<<<<<<< HEAD
  def warp(current: Extent, target: RasterExtent): ArrayTile
=======
  def resample(current: Extent, target: RasterExtent, method: InterpolationMethod): ArrayTile 
>>>>>>> 17458bb6
}<|MERGE_RESOLUTION|>--- conflicted
+++ resolved
@@ -214,9 +214,5 @@
 
   def toBytes: Array[Byte]
 
-<<<<<<< HEAD
-  def warp(current: Extent, target: RasterExtent): ArrayTile
-=======
   def resample(current: Extent, target: RasterExtent, method: InterpolationMethod): ArrayTile 
->>>>>>> 17458bb6
 }